--- conflicted
+++ resolved
@@ -121,14 +121,10 @@
     mock_loader = MagicMock()
     strategy_content = "This is a simple strategy."
     mock_loader.get_primitive_content.side_effect = [
-<<<<<<< HEAD
-        '{"title": "Test Schema"}',  # schema
-        'This is a test pattern.'   # pattern
-=======
         strategy_content,             # First call for the strategy
         '{"title": "Test Schema"}',  # Second call for the schema
         'This is a test pattern.'     # Third call for the pattern
->>>>>>> 2f49a2bc
+
     ]
     mock_loader.primitives = {
         "strategies": {"simple": {"name": "simple", "entrypoint": "template.md", "base_path": "/tmp"}}
@@ -148,16 +144,9 @@
     mock_planner_instance.plan_step.assert_any_call(
         "test goal",
         "test constitution",
-<<<<<<< HEAD
-        {
-            "name": "simple",
-            "entrypoint": "template.md",
-            "base_path": "/tmp",
-            "template": orchestrator.primitive_loader.get_primitive_content.return_value,
-        },
-=======
+
         strategy_content,
->>>>>>> 2f49a2bc
+
         ANY,
     )
 
